from typing import List, Optional, Union
from diambra.arena import (
    SpaceTypes,
    EnvironmentSettingsMultiAgent,
    make,
    RecordingSettings,
)
import os
import datetime

from agent import Robot, KEN_RED, KEN_GREEN
from threading import Thread

import time


class Player:
    nickname: str
    model: str
    robot: Optional[Robot] = None


class Player1(Player):
    def __init__(self, nickname: str, model: str):
        self.nickname = nickname
        self.model = model
        self.robot = Robot(
            action_space=None,
            character="Ken",
            side=0,
            character_color=KEN_RED,
            ennemy_color=KEN_GREEN,
            only_punch=os.getenv("TEST_MODE", False),
        )


class Player2(Player):
    def __init__(self, nickname: str, model: str):
        self.nickname = nickname
        self.model = model
        self.robot = Robot(
            action_space=None,
            character="Ken",
            side=1,
            character_color=KEN_GREEN,
            ennemy_color=KEN_RED,
            sleepy=os.getenv("TEST_MODE", False),
        )


class Episode:
    player_1: Player1
    player_2: Player2
    player_1_won: Optional[bool] = None

    def __init__(self, player_1: Player1, player_2: Player2):
        self.player_1 = player_1
        self.player_2 = player_2

    def save(self):
        # Write the results to an existing csv with headers "player_1", "player_2", "winner"
        timestamp = datetime.datetime.now().strftime("%Y%m%d%H%M%S")

        # Verifty if the file exists
        if not os.path.exists("results.csv"):
            with open("results.csv", "w") as f:
                f.write("id,player_1, player_2, winner\n")

        with open("results.csv", "a") as f:
            f.write(
                f"{timestamp}, {self.player_1.nickname}, {self.player_2.nickname}, {self.player_1_won}\n"
            )


class Game:
    render: Optional[bool] = False
    splash_screen: Optional[bool] = False
    save_game: Optional[bool] = False
    characters: Optional[List[str]] = ["Ken", "Ken"]
    outfits: Optional[List[int]] = [1, 3]
    frame_shape: Optional[List[int]] = [0, 0, 0]
    seed: Optional[int] = 42
    settings: EnvironmentSettingsMultiAgent = None  # Settings of the game
    env = None  # Environment of the game
    player_1: Player1 = None  # First player
    player_2: Player2 = None  # Second player

    def __init__(
        self,
        render: bool = False,
        save_game: bool = False,
        splash_screen: bool = False,
        characters: List[str] = ["Ken", "Ken"],
        outfits: List[int] = [1, 3],
        frame_shape: List[int] = [0, 0, 0],
        seed: int = 42,
        player_1: Player1 = None,
        player_2: Player2 = None,
    ):
        """_summary_

        Args:
            render (bool, optional): Renders the fights. Defaults to False.
            splash_screen (bool, optional): Display the splash screen. Defaults to False.
            characters (List[str], optional): List of the players to have. Defaults to ["Ryu", "Ken"].
            outfits (List[int], optional): Outfits to run. Defaults to [2, 2].
            frame_shape (List[int], optional): Don't know :D . Defaults to [0, 0, 0].
            seed (int, optional): Random seed. Defaults to 42.
        """
        self.render = render
        self.splash_screen = splash_screen
        self.save_game = save_game
        self.characters = characters
        self.outfits = outfits
        self.frame_shape = frame_shape
        self.seed = seed
        self.settings = self._init_settings()
        self.env = self._init_env(self.settings)
        self.observation, self.info = self.env.reset(seed=self.seed)
        self.player_1 = (
            player_1 if player_1 else Player1(nickname="Player 1", model="llm")
        )
        self.player_2 = (
            player_2 if player_2 else Player2(nickname="Player 2", model="llm")
        )

    def _init_settings(self) -> EnvironmentSettingsMultiAgent:
        """
        Initializes the settings for the game.
        """
        settings = EnvironmentSettingsMultiAgent(
            render_mode="rgb_array",
            splash_screen=self.splash_screen,
        )

        settings.action_space = (SpaceTypes.DISCRETE, SpaceTypes.DISCRETE)

        settings.characters = self.characters

        settings.outfits = self.outfits

        settings.frame_shape = self.frame_shape

        return settings

    def _init_recorder(self) -> RecordingSettings:
        """
        Initializes the recorder for the game.
        """
        if not self.save_game:
            return None
        # Recording settings in root directory
        root_dir = os.path.dirname(os.path.abspath(__file__))
        game_id = "sfiii3n"
        timestamp = datetime.datetime.now().strftime("%Y%m%d%H%M%S")
        recording_settings = RecordingSettings()
        recording_settings.dataset_path = os.path.join(
            root_dir, "diambra/episode_recording", game_id, "-", timestamp
        )
        recording_settings.username = "llm-colosseum"

        return recording_settings

    def _init_env(self, settings: EnvironmentSettingsMultiAgent):
        """
        Initializes the environment for the game.
        """
        render_mode = "human" if self.render else "rgb_array"
        recorder_settings = self._init_recorder()
        if self.save_game:
            return make(
                "sfiii3n",
                settings,
                render_mode=render_mode,
                episode_recording_settings=recorder_settings,
            )
        return make("sfiii3n", settings, render_mode=render_mode)

    def _save(self):
        """
        Save the game state.
        """
        pass

    def _determine_winner(self, episode: Episode):
        p1_health = self.observation["P1"]["health"][0]
        p2_health = self.observation["P2"]["health"][0]
        if p1_health > p2_health:
            episode.player_1_won = True
        elif p2_health > p1_health:
            episode.player_1_won = False
        else:
            return "Draw"

    def run(self):
        """
        Runs the game with the given settings.
        """

        self.player_1.robot.observe(self.observation, {}, 0.0)
        self.player_2.robot.observe(self.observation, {}, 0.0)
        # Initialize the episode

        episode = Episode(player_1=self.player_1, player_2=self.player_2)
        self.actions = {
            "agent_0": 0,
            "agent_1": 0,
        }

        # Start the thread
        player1_thread = PlanAndActPlayer1(game=self, episode=episode)
        player2_thread = PlanAndActPlayer2(game=self, episode=episode)

        player1_thread.start()
        player2_thread.start()

        while True:
            # Render the game
            if self.render:
                self.env.render()

            actions = self.actions
            if "agent_0" not in actions:
                actions["agent_0"] = 0
            if "agent_1" not in actions:
                actions["agent_1"] = 0
            observation, reward, terminated, truncated, info = self.env.step(actions)
            # Remove the actions that were executed
            if "agent_0" in self.actions:
                del actions["agent_0"]
            if "agent_1" in self.actions:
                del actions["agent_1"]

            self.observation = observation

            p1_wins = observation["P1"]["wins"][0]
            p2_wins = observation["P2"]["wins"][0]

            if p1_wins == 1 or p2_wins == 1:
                player1_thread.running = False
                player2_thread.running = False

                self.episode.player_1_won = p1_wins == 1
                self.episode.save()
                self.env.close()
                return 0


<<<<<<< HEAD
class PlanAndAct(Thread):
    def __init__(self, game: Game, episode: Episode):
        self.running = True
        self.game = game
        self.episode = episode

        Thread.__init__(self, daemon=True)
        # atexit.register(self.stop)


class PlanAndActPlayer1(PlanAndAct):
    def run(self) -> None:
        while self.running:
            if "agent_0" not in self.game.actions:
                # Plan
                self.game.player_1.robot.plan()
                # Act
                self.game.actions["agent_0"] = self.game.player_1.robot.act()
                # Observe the environment
                self.game.player_1.robot.observe(
                    self.game.observation, self.game.actions
                )


class PlanAndActPlayer2(PlanAndAct):
    def run(self) -> None:
        while self.running:
            if "agent_1" not in self.game.actions:
                # Plan
                self.game.player_2.robot.plan()
                # Act
                self.game.actions["agent_1"] = self.game.player_2.robot.act()
                # Observe the environment
                self.game.player_1.robot.observe(
                    self.game.observation, self.game.actions
                )
                self.game.player_2.robot.observe(
                    self.game.observation, self.game.actions
                )
                time.sleep(0.1)
=======
            # Observe the environment
            self.player_1.robot.observe(observation, actions, reward)
            self.player_2.robot.observe(observation, actions, -reward)
        self.env.close()
        return 0
>>>>>>> b0cc6083
<|MERGE_RESOLUTION|>--- conflicted
+++ resolved
@@ -232,6 +232,7 @@
                 del actions["agent_1"]
 
             self.observation = observation
+            self.reward = reward
 
             p1_wins = observation["P1"]["wins"][0]
             p2_wins = observation["P2"]["wins"][0]
@@ -246,7 +247,6 @@
                 return 0
 
 
-<<<<<<< HEAD
 class PlanAndAct(Thread):
     def __init__(self, game: Game, episode: Episode):
         self.running = True
@@ -267,7 +267,7 @@
                 self.game.actions["agent_0"] = self.game.player_1.robot.act()
                 # Observe the environment
                 self.game.player_1.robot.observe(
-                    self.game.observation, self.game.actions
+                    self.game.observation, self.game.actions, self.game.reward
                 )
 
 
@@ -284,13 +284,6 @@
                     self.game.observation, self.game.actions
                 )
                 self.game.player_2.robot.observe(
-                    self.game.observation, self.game.actions
+                    self.game.observation, self.game.actions, -self.game.reward
                 )
-                time.sleep(0.1)
-=======
-            # Observe the environment
-            self.player_1.robot.observe(observation, actions, reward)
-            self.player_2.robot.observe(observation, actions, -reward)
-        self.env.close()
-        return 0
->>>>>>> b0cc6083
+                time.sleep(0.1)