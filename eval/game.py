from typing import List, Optional, Union
from diambra.arena import SpaceTypes, EnvironmentSettingsMultiAgent, make
from agent import Robot, KEN_RED, KEN_GREEN


class Game:
    render: Optional[bool] = False
    splash_screen: Optional[bool] = False
    characters: Optional[List[str]] = ["Ken", "Ken"]
    outfits: Optional[List[int]] = [1, 3]
    frame_shape: Optional[List[int]] = [0, 0, 0]
    seed: Optional[int] = 42
    settings: EnvironmentSettingsMultiAgent = None  # Settings of the game
    env = None  # Environment of the game
    agent_1: Robot = None  # First agent
    agent_2: Robot = None  # Second agent

    def __init__(
        self,
        render: bool = False,
        splash_screen: bool = False,
        characters: List[str] = ["Ken", "Ken"],
        outfits: List[int] = [1, 3],
        frame_shape: List[int] = [0, 0, 0],
        seed: int = 42,
    ):
        """_summary_

        Args:
            render (bool, optional): Renders the fights. Defaults to False.
            splash_screen (bool, optional): Display the splash screen. Defaults to False.
            characters (List[str], optional): List of the players to have. Defaults to ["Ryu", "Ken"].
            outfits (List[int], optional): Outfits to run. Defaults to [2, 2].
            frame_shape (List[int], optional): Don't know :D . Defaults to [0, 0, 0].
            seed (int, optional): Random seed. Defaults to 42.
        """
        self.render = render
        self.splash_screen = splash_screen
        self.characters = characters
        self.outfits = outfits
        self.frame_shape = frame_shape
        self.seed = seed
        self.settings = self._init_settings()
        self.env = self._init_env(self.settings)
        self.observation, self.info = self.env.reset(seed=self.seed)

    def _init_settings(self) -> EnvironmentSettingsMultiAgent:
        """
        Initializes the settings for the game.
        """
        settings = EnvironmentSettingsMultiAgent(
            render_mode="rgb_array",
            splash_screen=self.splash_screen,
        )

        settings.action_space = (SpaceTypes.DISCRETE, SpaceTypes.DISCRETE)

        settings.characters = self.characters

        settings.outfits = self.outfits

        settings.frame_shape = self.frame_shape

        return settings

    def _init_env(self, settings: EnvironmentSettingsMultiAgent):
        """
        Initializes the environment for the game.
        """
        render_mode = "human" if self.render else "rgb_array"
        return make("sfiii3n", settings, render_mode=render_mode)

    def run(self):
        """
        Runs the game with the given settings.
        """

        self.agent_1 = Robot(
            action_space=self.env.action_space["agent_0"],
            character="Ken",
            side=0,
            character_color=KEN_RED,
            ennemy_color=KEN_GREEN,
        )

        self.agent_2 = Robot(
            action_space=self.env.action_space["agent_1"],
            character="Ken",
            side=1,
            character_color=KEN_GREEN,
            ennemy_color=KEN_RED,
        )

        self.agent_1.observe(self.observation)
        self.agent_2.observe(self.observation)

        while True:
            if self.render:
                self.env.render()

            # Plan
            self.agent_1.plan()
            self.agent_2.plan()

            # Act
            actions = {"agent_0": self.agent_1.act(), "agent_1": self.agent_2.act()}

            print("Actions: {}".format(actions))
            # Execute actions in the game
            observation, reward, terminated, truncated, info = self.env.step(actions)

            done = terminated or truncated
            print("Reward: {}".format(reward))
            print("Done: {}".format(done))
            print("Info: {}".format(info))
<<<<<<< HEAD
            self.agent_1.context_prompt(observation, actions)
=======
>>>>>>> 6d542b8b

            if done:
                # Optionally, change episode settings here
                options = {}
                options["characters"] = (None, None)
                options["char_outfits"] = (5, 5)
                observation, info = self.env.reset(options=options)
                break

            # Observe the environment
            self.agent_1.observe(observation)
            self.agent_2.observe(observation)
        self.env.close()
        return 0<|MERGE_RESOLUTION|>--- conflicted
+++ resolved
@@ -113,10 +113,6 @@
             print("Reward: {}".format(reward))
             print("Done: {}".format(done))
             print("Info: {}".format(info))
-<<<<<<< HEAD
-            self.agent_1.context_prompt(observation, actions)
-=======
->>>>>>> 6d542b8b
 
             if done:
                 # Optionally, change episode settings here
