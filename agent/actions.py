"""
Take observations and return actions for the Robot to use
"""

<<<<<<< HEAD
from typing import Optional, List
=======
import os
>>>>>>> 1a26f2a9
from agent.language_models import get_sync_client  # Change to async later

from .prompts import build_system_prompt, build_main_prompt
from .config import MOVES
import time
<<<<<<< HEAD
import re
=======
import random
>>>>>>> 1a26f2a9

from loguru import logger


def call_llm(
    context_prompt: str,
    character: str,
    model_name: str = "mistral-large-latest",
    temperature: float = 0.3,
    max_tokens: int = 20,
    top_p: float = 1.0,
<<<<<<< HEAD
    wrong_answer: Optional[str] = None,
) -> str:
=======
) -> int:
    """
    Get actions from the language model
    context_prompt: str, the prompt to describe the situation to the LLM. Will be placed inside the main prompt template.
    """

    # If we are in the test environment, we don't want to call the LLM
    if os.getenv("DISABLE_LLM", "False") == "True":
        # Choose a random move
        return random.choice(list(MOVES.keys()))

>>>>>>> 1a26f2a9
    client = get_sync_client("mistral")

    # Generate the prompts
    system_prompt = build_system_prompt(character)
    main_prompt = build_main_prompt(context_prompt, wrong_answer)
    start_time = time.time()
    completion = client.chat.completions.create(
        model=model_name,
        messages=[
            {"role": "system", "content": system_prompt},
            {"role": "user", "content": main_prompt},
        ],
        temperature=temperature,
        max_tokens=max_tokens,
        top_p=top_p,
    )
    logger.debug(f"LLM call: {system_prompt}\n\n\n{main_prompt}")
    logger.debug(f"LLM call to {model_name}: {time.time() - start_time} s")
    llm_response = completion.choices[0].message.content
    return llm_response


def get_actions_from_llm(
    context_prompt: str,
    character: str,
    model_name: str = "mistral-large-latest",
    temperature: float = 0.1,
    max_tokens: int = 20,
    top_p: float = 1.0,
) -> List[int]:
    """
    Get actions from the language model
    context_prompt: str, the prompt to describe the situation to the LLM.

    Will be placed inside the main prompt template.
    """

    # Filter the moves that are not in the list of moves
    invalid_moves = []
    valid_moves = []
    wrong_answer = None

    while len(valid_moves) == 0 or len(invalid_moves) > 2:
        llm_response = call_llm(
            context_prompt=context_prompt,
            character=character,
            model_name=model_name,
            temperature=temperature,
            max_tokens=max_tokens,
            top_p=top_p,
            wrong_answer=wrong_answer,
        )

        # The response is a bullet point list of moves. Use regex
        moves = re.findall(r"- (\w+)", llm_response)
        invalid_moves = []
        valid_moves = []
        for move in moves:
            if move in MOVES.keys():
                valid_moves.append(move)
            else:
                logger.debug(f"Invalid completion: {move}")
                invalid_moves.append(move)

        if len(invalid_moves) > 2:
            logger.warning(f"Too many invalid moves: {invalid_moves}")
            wrong_answer = llm_response

    # Cast the moves to their index
    valid_moves = [MOVES[m] for m in valid_moves]

    return valid_moves<|MERGE_RESOLUTION|>--- conflicted
+++ resolved
@@ -2,23 +2,18 @@
 Take observations and return actions for the Robot to use
 """
 
-<<<<<<< HEAD
-from typing import Optional, List
-=======
 import os
->>>>>>> 1a26f2a9
+import random
+import re
+import time
+from typing import List, Optional
+
+from loguru import logger
+
 from agent.language_models import get_sync_client  # Change to async later
 
-from .prompts import build_system_prompt, build_main_prompt
 from .config import MOVES
-import time
-<<<<<<< HEAD
-import re
-=======
-import random
->>>>>>> 1a26f2a9
-
-from loguru import logger
+from .prompts import build_main_prompt, build_system_prompt
 
 
 def call_llm(
@@ -28,11 +23,8 @@
     temperature: float = 0.3,
     max_tokens: int = 20,
     top_p: float = 1.0,
-<<<<<<< HEAD
     wrong_answer: Optional[str] = None,
 ) -> str:
-=======
-) -> int:
     """
     Get actions from the language model
     context_prompt: str, the prompt to describe the situation to the LLM. Will be placed inside the main prompt template.
@@ -43,7 +35,6 @@
         # Choose a random move
         return random.choice(list(MOVES.keys()))
 
->>>>>>> 1a26f2a9
     client = get_sync_client("mistral")
 
     # Generate the prompts
