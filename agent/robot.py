import abc
from collections import defaultdict
import numpy as np
from typing import Dict, List, Optional, Literal
from gymnasium import spaces
from loguru import logger

from .observer import detect_position_from_color, KEN_RED, KEN_GREEN
from .actions import get_actions_from_llm

from .config import MOVES, INDEX_TO_MOVE, X_SIZE, Y_SIZE, NB_FRAME_WAIT


class Robot:
    observations: List[Optional[dict]] = None  # memory
    next_steps: List[int]  # action plan
    actions: dict  # actions of the agents during a step of the game
    # actions of the agents during the previous step of the game
    previous_actions: Dict[str, List[int]]
    reward: float  # reward of the agent

    action_space: spaces.Space
    character: Optional[str] = None  # character name
    side: int  # side of the stage where playing: 0 = left, 1 = right
    current_direction: Literal["Left", "Right"]  # current direction facing
    sleepy: Optional[bool] = False  # if the robot is sleepy
    only_punch: Optional[bool] = False  # if the robot only punch

    model: str  # model of the robot

    def __init__(
        self,
        action_space: spaces.Space,
        character: str,
        side: int,
        character_color: list,
        ennemy_color: list,
        sleepy: bool = False,
        only_punch: bool = False,
        model: str = "mistral:mistral-large-latest",
    ):
        self.action_space = action_space
        self.character = character
        if side == 0:
            self.current_direction = "Right"
        elif side == 1:
            self.current_direction = "Left"

        self.observations = []
        self.next_steps = []
        self.character_color = character_color
        self.ennemy_color = ennemy_color
        self.side = side
        self.sleepy = sleepy
        self.only_punch = only_punch
        self.model = model
        self.previous_actions = defaultdict(list)

    def act(self) -> int:
        """
        At each game frame, we execute the first action in the list of next steps.

        An action is an integer from 0 to 18, where 0 is no action.

        See the MOVES dictionary for the mapping of actions to moves.
        """
        if not self.next_steps or len(self.next_steps) == 0:
            return 0  # No move

        if self.sleepy:
            return 0

        if self.only_punch:
            # Do a Hadouken
            if self.current_direction == "Right":
                self.next_steps.extend(
                    [
                        MOVES["Down"],
                        MOVES["Right+Down"],
                        MOVES["Right"],
                        MOVES["High Punch"],
                    ]
                )
            elif self.current_direction == "Left":
                self.next_steps.extend(
                    [
                        MOVES["Down"],
                        MOVES["Down+Left"],
                        MOVES["Left"],
                        MOVES["High Punch"],
                    ]
                )

        next_step = self.next_steps.pop(0)

        # Keep track of the current direction
        if "Left" in INDEX_TO_MOVE[next_step]:
            self.current_direction = "Left"
        elif "Right" in INDEX_TO_MOVE[next_step]:
            self.current_direction = "Right"

        return next_step

    def plan(self) -> None:
        """
        The robot will plan its next steps by calling this method.

        In SF3, moves are based on combos, which are list of actions that must be executed in a sequence.

        Moves of Ken
        https://www.eventhubs.com/guides/2009/may/11/ken-street-fighter-3-third-strike-character-guide/

        Moves of Ryu
        https://www.eventhubs.com/guides/2008/may/09/ryu-street-fighter-3-third-strike-character-guide/
        """

        # Detect own position
        own_position = self.observations[-1]["character_position"]
        ennemy_position = self.observations[-1]["ennemy_position"]

        # Note: at the beginning of the game, the position is None

        # If we already have a next step, we don't need to plan
        if len(self.next_steps) > 0:
            return

        # Get the context
        context = self.context_prompt()

        logger.debug(f"Context: {context}")

        # Call the LLM to get the next steps
        next_steps_from_llm = get_actions_from_llm(
            context,
            self.character,
            model=self.model,
            temperature=0.7,
        )

        logger.info(f"Next steps from LLM: {self.previous_actions}")

        # Add some steps where we just wait
        next_steps_from_llm.extend([0] * NB_FRAME_WAIT)

        self.next_steps.extend(next_steps_from_llm)

    def observe(self, observation: dict, actions: dict, reward: float):
        """
        The robot will observe the environment by calling this method.

        The latest observations are at the end of the list.
        """

        # detect the position of characters and ennemy based on color
        observation["character_position"] = detect_position_from_color(
            observation, self.character_color
        )
        observation["ennemy_position"] = detect_position_from_color(
            observation, self.ennemy_color
        )

        self.observations.append(observation)
        # we delete the oldest observation if we have more than 10 observations
        if len(self.observations) > 10:
            self.observations.pop(0)

        self.reward = reward

        if actions.get("agent_0") is not None and actions.get("agent_0") != 0:
            self.previous_actions["agent_0"].append(actions["agent_0"])
        if actions.get("agent_1") is not None and actions.get("agent_1") != 0:
            self.previous_actions["agent_1"].append(actions["agent_1"])

        for key, value in actions.items():
            if len(self.previous_actions[key]) > 10:
                self.previous_actions[key].pop(0)

    def context_prompt(self):
        """
        Return a str of the context

        "The observation for you is Left"
        "The observation for the opponent is Left+Up"
        "The action history is Up"
        """

        side = self.side
        obs_own = self.observations[-1]["character_position"]
        obs_opp = self.observations[-1]["ennemy_position"]

<<<<<<< HEAD
        if obs_own is not None and obs_opp is not None:
            relative_position = np.array(obs_own) - np.array(obs_opp)
            normalized_relative_position = [
                relative_position[0] / X_SIZE,
                relative_position[1] / Y_SIZE,
            ]
        else:
            normalized_relative_position = [0.3, 0]

=======
        relative_position = np.array(obs_own) - np.array(obs_opp)
        normalized_relative_position = [
            relative_position[0] / X_SIZE,
            relative_position[1] / Y_SIZE,
        ]
        # Handle the first observation setting, if self.actions == {}
        if len(self.previous_actions.keys()) == 0:
            return f"""
            It's the first observation of the game, the game just started.
            The frame has a size of {X_SIZE}x{Y_SIZE}.
            Your position is {obs_own}
            The opponent location is {obs_opp}
            The relative position between you and your opponent is {normalized_relative_position}
            """

        act_own_list = self.previous_actions["agent_" + str(side)]
        act_opp_list = self.previous_actions["agent_" + str(abs(1 - side))]

        if len(act_own_list) == 0:
            act_own = 0
        else:
            act_own = act_own_list[-1]
        if len(act_opp_list) == 0:
            act_opp = 0
        else:
            act_opp = act_opp_list[-1]

        str_act_own = INDEX_TO_MOVE[act_own]
        str_act_opp = INDEX_TO_MOVE[act_opp]
        reward = self.reward
>>>>>>> 88df0b30
        position_prompt = ""

        if abs(normalized_relative_position[0]) > 0.2:
            position_prompt += "You are super far from the opponent."
            if normalized_relative_position[0] > 0:
                position_prompt += (
                    "Your opponent is on the right. You need to move to the rigth."
                )
            else:
                position_prompt += (
                    "Your opponent is on the left. You need to move to the left."
                )

        else:
            position_prompt += "You are close to the opponent. You need to attack him."
        # Handle the first observation setting, if self.actions == {}
        if self.actions == {}:
            return f"""
            It's the first observation of the game, the game just started.
            The frame has a size of {X_SIZE}x{Y_SIZE}.
            Your position is {obs_own}
            The opponent location is {obs_opp}
            Here is a decription of the scene {position_prompt}
            The relative position between you and your opponent is {normalized_relative_position}
            Your current score is 0. There is a direct relation between the position of the characters and the actions taken. 
            You need to maximize it.
            If your attack him your score will be higher. Don't get hit by the opponent to avoid losing points.
            """

        act_own = self.actions["agent_" + str(side)]
        act_opp = self.actions["agent_" + str(abs(1 - side))]
        str_act_own = INDEX_TO_MOVE[act_own]
        str_act_opp = INDEX_TO_MOVE[act_opp]
        reward = self.reward

        context = f"""
        The opponent location is {obs_opp}
        Your position is {obs_own}
        The relative position between you and your opponent is {normalized_relative_position}
        Here is a decription of the scene {position_prompt}
        Your last action was {str_act_own}
        The opponent's last action was {str_act_opp}
        Your current score is {reward}. There is a direct relation between the position of the characters and the actions taken. 
        You need to maximize it.
        If your attack him your score will be higher. Don't get hit by the opponent to avoid losing points.
        """

        logger.debug(f"Context: {context}")
        return context<|MERGE_RESOLUTION|>--- conflicted
+++ resolved
@@ -188,7 +188,6 @@
         obs_own = self.observations[-1]["character_position"]
         obs_opp = self.observations[-1]["ennemy_position"]
 
-<<<<<<< HEAD
         if obs_own is not None and obs_opp is not None:
             relative_position = np.array(obs_own) - np.array(obs_opp)
             normalized_relative_position = [
@@ -198,12 +197,6 @@
         else:
             normalized_relative_position = [0.3, 0]
 
-=======
-        relative_position = np.array(obs_own) - np.array(obs_opp)
-        normalized_relative_position = [
-            relative_position[0] / X_SIZE,
-            relative_position[1] / Y_SIZE,
-        ]
         # Handle the first observation setting, if self.actions == {}
         if len(self.previous_actions.keys()) == 0:
             return f"""
@@ -229,7 +222,7 @@
         str_act_own = INDEX_TO_MOVE[act_own]
         str_act_opp = INDEX_TO_MOVE[act_opp]
         reward = self.reward
->>>>>>> 88df0b30
+
         position_prompt = ""
 
         if abs(normalized_relative_position[0]) > 0.2:
