--- conflicted
+++ resolved
@@ -2,8 +2,5 @@
 __pycache__
 .env
 test.py
-<<<<<<< HEAD
 myenv/
-=======
-eval/diambra
->>>>>>> 873547e5
+eval/diambra